--- conflicted
+++ resolved
@@ -40,11 +40,7 @@
 var storageModule = require('MediaManagerStorage');
 var storage = null;
 
-<<<<<<< HEAD
-var notifications = require('MediaManagerApi/lib/Notifications');
-=======
-// var notifications = require('./Notifications');
->>>>>>> 72bacc76
+var notifications = require('./Notifications');
 
 //
 // mediaManagerApi: Single instance of our module.
@@ -867,11 +863,9 @@
     try {
       var synchronizer = storage.sync();
       function publishSyncEvent(event, synchronizer) {
-        /*
         notifications.publish('/storage/synchronizers',
                               event,
                               that.transformRep(synchronizer));
-        */
       };
       synchronizer.on('sync.started', 
                       function(synchronizer) {
